--- conflicted
+++ resolved
@@ -21,7 +21,7 @@
 import os
 import time
 
-from causal_rl.models import APC, policies
+from causal_rl.models import predictors, policies
 
 
 def pretty(vector):
@@ -99,6 +99,7 @@
                           default=['bernoulli', 0.5])
         self.add_argument('--ordered', type=str2bool, default=False)
         self.add_argument('--method', type=str, default='matrix')
+        self.add_argument('--predictor', type=str, default='two_step')
 
 
 def train(sem, config):
@@ -109,31 +110,16 @@
     # init APC model. This model takes in sampled values of X and
     # tries to predict X under intervention X_i = x. The learned
     # weights model the weights on the causal model.
-<<<<<<< HEAD
-    model = APC(sem.dim, ordered=config.ordered, method=config.method)
-
-    optimizer = torch.optim.SGD([
-        {
-            'params': model.predict.parameters(),
-            'lr': config.lr_p * sem.dim
-        },
-        {
-            'params': model.abduct.parameters(),
-            'lr': config.lr_a * sem.dim
-        }
-    ])
-=======
-    predictor = predictors.get(config.predictor)(sem.dim,
-                                                 ordered=config.ordered,
-                                                 method=config.method)
+    model = predictors.get(config.predictor)(sem.dim,
+                                             ordered=config.ordered,
+                                             method=config.method)
     if config.predictor == 'two_step':
         optimizer = torch.optim.SGD([
-            {'params': predictor.predict.parameters(), 'lr': config.lr * sem.dim},
-            {'params': predictor.abduct.parameters(), 'lr': 0.1 * sem.dim}
+            {'params': model.predict.parameters(), 'lr': config.lr_p * sem.dim},
+            {'params': model.abduct.parameters(), 'lr': config.lr_a * sem.dim}
         ])
     else:
-        optimizer = torch.optim.SGD(predictor.parameters(), lr=config.lr * sem.dim)
->>>>>>> 3dce4fb1
+        optimizer = torch.optim.SGD(model.parameters(), lr=config.lr_p * sem.dim)
 
     # gather relevant arguments for policy
     policy_args = {
@@ -178,11 +164,7 @@
         # action_logprob and action_prob are needed elsewhere
         # to calculate the reward and entropy coefficient
         inp = {
-<<<<<<< HEAD
-            'introspective': model.predict.linear1.detach(),
-=======
-            'introspective': predictor.B.detach(),
->>>>>>> 3dce4fb1
+            'introspective': model.B.detach(),
             'linear': observation,
             'simple': None,
             'random': None,
@@ -216,19 +198,8 @@
         # compute loss components
         pred_loss = (prediction - target).pow(2).mean()
 
-<<<<<<< HEAD
-        B = model.predict.linear1
-        lasso_loss = B.norm(p=1)
-        cycle_loss = B.matrix_power(model.dim).norm(p=1)
-=======
-        # compute regularization loss
-        B = predictor.B
-        reg_loss = {
-            'norm_1': B.norm(p=1),
-            'power_fro': B.matrix_power(predictor.dim).norm(p='fro'),
-            'power_1': B.matrix_power(predictor.dim).norm(p=1)
-        }[config.regularizer]
->>>>>>> 3dce4fb1
+        lasso_loss = model.B.norm(p=1)
+        cycle_loss = model.B.matrix_power(model.dim).norm(p=1)
 
         # compute regularization loss
         loss = pred_loss \
@@ -248,11 +219,7 @@
 
         # heuristic. we know that the true matrix is lower triangular.
         if config.ordered:
-<<<<<<< HEAD
-            model.predict.linear1.grad.tril_(-1)
-=======
-            predictor.B.grad.tril_(-1)
->>>>>>> 3dce4fb1
+            model.B.grad.tril_(-1)
 
         optimizer.step()
 
@@ -299,11 +266,7 @@
             print()
 
             w_true = sem.graph.weights
-<<<<<<< HEAD
-            w_model = model.predict.linear1.detach()
-=======
-            w_model = predictor.B.detach()
->>>>>>> 3dce4fb1
+            w_model = model.B.detach()
             diff = (w_true - w_model)
 
             row = {
