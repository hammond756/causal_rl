"""
This script runs an adverserial RL algorithm on a simple causal
envrionment. The algorithm works as follows:

There are two networks, a predictor and actor. The predictor
is trained to correctly predict the effect of an intervention,
given the state of observed variables X. This network models
the (causal) relation between these variables. The actor
models the agent and picks the intervention.

As a signal, the predictor gets the prediction error.
The actor is rewarded in proportion to the predction loss of the
predictor. In other words, it is motivated by making the predcitor
slip up. The idea is that the actor proposes interventions that
are optimally informative for the predictor.
"""

import torch
import torch.nn as nn
import torch.nn.functional as F
import pickle
import matplotlib.pyplot as plt
import argparse
import os
import time
import uuid

from causal_rl.graph_utils import bar
from causal_rl.sem.utils import draw
from causal_rl.sem import StructuralEquationModel
from causal_rl.models import predictors, policies

def pretty(vector):
    vlist = vector.view(-1).tolist()
    return "[" + ", ".join("{:+.3f}".format(vi) for vi in vlist) + "]"

def print_pretty(matrix):
    for row in matrix:
        print(pretty(row))

def policy_reward(old, new):
    r = 0
    for param_old, param_new in zip(old, new):
        r += (param_old - param_new).abs().sum().item()
    return r

class readable_dir(argparse.Action):
    def __call__(self, parser, namespace, values, option_string=None):
        prospective_dir=values
        if not os.path.isdir(prospective_dir):
            raise argparse.ArgumentTypeError("readable_dir:{0} is not a valid path".format(prospective_dir))
        if os.access(prospective_dir, os.R_OK):
            setattr(namespace,self.dest,prospective_dir)
        else:
            raise argparse.ArgumentTypeError("readable_dir:{0} is not a readable dir".format(prospective_dir))

def str2bool(v):
    if v.lower() in ('yes', 'true', 't', 'y', '1'):
        return True
    elif v.lower() in ('no', 'false', 'f', 'n', '0'):
        return False
    else:
        raise argparse.ArgumentTypeError('Boolean value expected.')

class parse_noise_arg(argparse.Action):
    def __call__(self, parser, namespace, values, option_string=None):
        dist, param = values
        try:
            param = float(param)
        except:
            raise argparse.ArgumentTypeError('Second argument \'param\' should be a number')
        
        setattr(namespace, self.dest, [dist, param])

class PredictArgumentParser(argparse.ArgumentParser):
    def __init__(self):
        super(PredictArgumentParser, self).__init__(fromfile_prefix_chars='@')

        self.add_argument('--dag_name', type=str, required=True)
        self.add_argument('--random_weights', type=str2bool, required=False, default=True)
        self.add_argument('--random_dag', type=float, nargs=2, required=False)
        self.add_argument('--predictor', type=str, required=True)
        self.add_argument('--n_iters', type=int, default=50000)
        self.add_argument('--log_iters', type=int, default=1000)
        self.add_argument('--policy', type=str, default='random')
        self.add_argument('--entr_loss_coeff', type=float, default=0)
        self.add_argument('--output_dir', type=str, action=readable_dir)
        self.add_argument('--seed', type=int, default=None)
        self.add_argument('--intervention_value', type=int, default=0)
        self.add_argument('--lr', type=float, default=0.0001)
        self.add_argument('--reg_lambda', type=float, default=1.)
        self.add_argument('--noise_dist', nargs=2, action=parse_noise_arg, default=['gaussian', 1.0])

def train(sem, config):

    n_iterations = config.n_iters
    entr_loss_coeff = config.entr_loss_coeff
    variables = torch.arange(sem.dim)

    # init predictor. This model takes in sampled values of X and
    # tries to predict X under intervention X_i = x. The learned
    # weights model the weights on the causal model.
    predictor = predictors.get(config.predictor)(sem)
    optimizer = torch.optim.SGD([
        {'params' : predictor.predict.parameters(), 'lr' : config.lr},
        {'params' : predictor.abduct.parameters(), 'lr' : 0.1}
    ])

    # initialize policy. This model chooses an intervention on one of the nodes in X.
    # This choice is not based on the state of X.
    policy = policies.get(config.policy)(sem.dim)
    if isinstance(policy, nn.Module):
        policy_optim = torch.optim.Adam(policy.parameters(), lr=config.lr)
        # policy_optim = torch.optim.RMSprop(policy.parameters(), lr=0.0143)
        # policy_baseline = 0

    # containers for statistics
    stats = {
        'loss' : {
            'pred' : [],
            'reg' : [],
            'total' : []
        },
        'action_probs' : [],
        'iterations' : [],
        'reward' : [],
        'causal_err' : [],
        'noise_err' : []
    }

    pred_loss_sum = 0
    reg_loss_sum = 0
    total_loss_sum = 0
    noise_err_sum = 0

    if isinstance(policy, nn.Module):
        action_loss_sum = 0
        reward_sum = 0

    for iteration in range(n_iterations):

        should_log = (iteration+1) % config.log_iters == 0

<<<<<<< HEAD
        if not config.use_random:
            # sample action from policy network
            action_logprob = policy()
            action_prob = action_logprob.exp()
            action_idx = torch.multinomial(action_prob, 1).long().item()
            
            import random
            action_idx = random.choice(sem.graph._child_indices)
        else:
            action_idx = random_policy(sem.dim)
=======
        # sample action from policy network
        # action_logprob and action_prob are needed elsewhere to calculate the reward
        # and entropy coefficient
        action_logprob = policy()
        action_prob = action_logprob.exp()
        action_idx = torch.multinomial(action_prob, 1).long().item()
>>>>>>> 3edf9e38
        
        # covert action to intervention
        action = variables[action_idx]
        inter_value = config.intervention_value
        intervention = (action, inter_value)

        # sample observation and target
        Z_observational = sem(n=1, z_prev=torch.zeros(sem.dim), intervention=None)
        Z_true_intervention = sem.counterfactual(z_prev=torch.zeros(sem.dim), intervention=intervention)
        
        # # # #
        # Optimze causal model
        # # # #
        Z_pred_intervention = predictor(Z_observational, intervention)

        # Backprop on predictor. Adjust weights s.t. predictions get closer
        # to truth.
        optimizer.zero_grad()

        # compute loss
        pred_loss = (Z_pred_intervention - Z_true_intervention).pow(2).mean()
        reg_loss = torch.norm(predictor.predict.linear1, 1)
        loss = pred_loss + config.reg_lambda * reg_loss

        # accumulate losses
        pred_loss_sum += pred_loss.item()
        reg_loss_sum += reg_loss.item()
        total_loss_sum += loss.item()
        
        noise_err_sum += (predictor.noise - sem.noises).pow(2).mean().item()

        # compute gradients
        loss.backward()

        # heuristic. we know that the true matrix is lower triangular.
        predictor.predict.linear1.grad.tril_(-1)

        optimizer.step()

        if isinstance(policy, nn.Module):
            # # # #
            # Optimze policy network
            # # # #
            policy_optim.zero_grad()

            # policy network gets rewarded for doing interventions
            # that confuse the predictor.
            reward = loss.item() / 10
            reward_sum += reward

            # policy loss makes high reward actions more probable to be intervened on
            # (ie. actions that confuse the predictor)
            log_prob = action_logprob[action_idx]
            action_loss = -reward * log_prob

            # action_loss = -(reward-policy_baseline) * log_prob
            # policy_baseline = policy_baseline * 0.997 + reward * 0.003
            # action_loss_sum += action_loss.item()
            if entr_loss_coeff > 0:
                    entr = -(action_logprob * action_prob).sum()
                    action_loss -= entr_loss_coeff * entr
            action_loss.backward()
            policy_optim.step()

        # print training progress and save statistics
        if should_log:
            print()
            print('{} / {} \t\t loss: {}'.format(iteration+1, n_iterations, total_loss_sum / config.log_iters))
            print('prediction loss:     ', pred_loss_sum / config.log_iters)
            print('regularization loss: ', reg_loss_sum / config.log_iters)
            print('obs  ', pretty(Z_observational))
            print('pred ', pretty(Z_pred_intervention))
            print('true ', pretty(Z_true_intervention))
            print('noise', pretty(sem.noises))
            print('pred noise:', pretty(predictor.noise))
            print()

            w_true = sem.graph.weights[1,:,:]
            w_model = predictor.predict.linear1.detach()
            diff = (w_true - w_model)
            stats['causal_err'].append(diff.abs().sum().item())

            stats['loss']['pred'].append(pred_loss_sum / config.log_iters)
            stats['loss']['reg'].append(reg_loss_sum / config.log_iters)
            stats['loss']['total'].append(total_loss_sum / config.log_iters)
            stats['noise_err'].append(noise_err_sum / config.log_iters)
            stats['iterations'].append(iteration)

            pred_loss_sum = 0
            reg_loss_sum = 0
            total_loss_sum = 0
            noise_err_sum = 0

            if isinstance(policy, nn.Module):
                stats['action_probs'].append(action_prob)
                stats['reward'].append(reward_sum / config.log_iters)
                reward_sum = 0
    
    stats['true_weights'] = w_true
    stats['model_weights'] = w_model
    stats['config'] = config
    
    return stats<|MERGE_RESOLUTION|>--- conflicted
+++ resolved
@@ -141,25 +141,12 @@
 
         should_log = (iteration+1) % config.log_iters == 0
 
-<<<<<<< HEAD
-        if not config.use_random:
-            # sample action from policy network
-            action_logprob = policy()
-            action_prob = action_logprob.exp()
-            action_idx = torch.multinomial(action_prob, 1).long().item()
-            
-            import random
-            action_idx = random.choice(sem.graph._child_indices)
-        else:
-            action_idx = random_policy(sem.dim)
-=======
         # sample action from policy network
         # action_logprob and action_prob are needed elsewhere to calculate the reward
         # and entropy coefficient
         action_logprob = policy()
         action_prob = action_logprob.exp()
         action_idx = torch.multinomial(action_prob, 1).long().item()
->>>>>>> 3edf9e38
         
         # covert action to intervention
         action = variables[action_idx]
