--- conflicted
+++ resolved
@@ -109,9 +109,9 @@
         return torch.sigmoid(out)  # if self.training else (out > 0.7).float()
 
 
-class APC(nn.Module):
+class TwoStepPredictor(nn.Module):
     def __init__(self, dim, ordered, method):
-        super(APC, self).__init__()
+        super(TwoStepPredictor, self).__init__()
 
         self.dim = dim
         self.method = method
@@ -128,9 +128,6 @@
         noise = self.abduct(observation)
         self.noise = noise.clone()
         prediction = self.predict(noise, intervention, self.method)
-<<<<<<< HEAD
-        return prediction
-=======
         return prediction
 
 
@@ -180,5 +177,4 @@
 predictors = {
     'two_step': TwoStepPredictor,
     'inverse': InversePredictor
-}
->>>>>>> 3dce4fb1
+}